# Standard imports
from pkg_resources import parse_version

# Qt imports
from PySide2 import __version__ as pyside_version
from PySide2.QtCore import Qt
from PySide2.QtGui import QKeySequence
from PySide2.QtWidgets import (
    QTextEdit,
    QWidget,
    QApplication,
    QVBoxLayout,
    QToolBar,
    QPlainTextEdit,
    QSplitter,
)

# Custom imports
from cutevariant.gui.ficon import FIcon
from cutevariant import commons as cm

LOGGER = cm.logger()


class MarkdownEditor(QWidget):
    """Markdown editor used to add comments on variants

    On PySide2 5.14+, comments can be edited in Markdown and previewed.

    """

    def __init__(self, parent=None, default_text=""):
        """Init Markdown editor

        :param default_text: Populate source edit with previously defined comment in db.
        :type default_text: <str>
        """
        super().__init__()

        self.setWindowTitle("Cutevariant - " + self.tr("Comment editor"))

        # Setup edit view
        self.rich_edit = QTextEdit()  # Rich text result
        self.source_edit = QPlainTextEdit()  # Markdown content
        self.source_edit.setPlainText(default_text)

        vlayout = QVBoxLayout()
        vlayout.setSpacing(1)
        vlayout.setContentsMargins(0, 0, 0, 0)
        # self.rich_edit.setStyleSheet("QWidget {background-color:'lightgray'}")

        self.splitter = QSplitter(Qt.Horizontal)
        self.splitter.addWidget(self.source_edit)

<<<<<<< HEAD
        if parse_version(pyside_version) >= parse_version("5.14"):
            # RichText in Markdown is supported starting PySide 5.14
            self.splitter.addWidget(self.rich_edit)
            self.rich_edit.setAcceptRichText(True)
            self.rich_edit.setAutoFormatting(QTextEdit.AutoAll)

            # Update preview with Markdown content
            self.source_edit.textChanged.connect(self.update_rich_text)
=======
        self.rich_edit.setAcceptRichText(True)
        self.rich_edit.setAutoFormatting(QTextEdit.AutoAll)
        self.rich_edit.setReadOnly(True)
>>>>>>> 55aa1c96

        # Setup toolbar
        self.toolbar = QToolBar()
        self.act_undo = self.toolbar.addAction("undo", self.source_edit.undo)
        self.act_undo.setIcon(FIcon(0xF054C))
        self.act_undo.setShortcut(QKeySequence.Undo)

        self.act_redo = self.toolbar.addAction("redo", self.source_edit.redo)
        self.act_redo.setIcon(FIcon(0xF044E))
        self.act_redo.setShortcut(QKeySequence.Redo)

        self.act_bold = self.toolbar.addAction("bold", lambda: self.infix("**"))
        self.act_bold.setIcon(FIcon(0xF0264))
        self.act_bold.setShortcut(QKeySequence("CTRL+B"))

        self.act_italic = self.toolbar.addAction("italic", lambda: self.infix("*"))
        self.act_italic.setIcon(FIcon(0xF0277))
        self.act_italic.setShortcut(QKeySequence("CTRL+I"))

        self.act_heading = self.toolbar.addAction("heading", lambda: self.heading())
        self.act_heading.setShortcut(QKeySequence("CTRL+H"))
        self.act_heading.setIcon(FIcon(0xF0274))

        self.act_unorder_list = self.toolbar.addAction("unorder_list", self.unorder_list)
        self.act_unorder_list.setIcon(FIcon(0xF0279))

        self.act_quote = self.toolbar.addAction("quote", self.quote)
        self.act_quote.setIcon(FIcon(0xF027E))

        self.act_link = self.toolbar.addAction("link", self.link)
        self.act_link.setIcon(FIcon(0xF0339))

        vlayout.addWidget(self.toolbar)
        vlayout.addWidget(self.splitter)

        self.setLayout(vlayout)

    def update_rich_text(self):
        """Update preview with Markdown content

        .. warning:: Depends PySide Qt5.14
        """
        self.rich_edit.setMarkdown(self.source_edit.toPlainText())

    def infix(self, prefix: str, suffix=None):
        """Add tags before and after the selected text"""
        if suffix is None:
            suffix = prefix

        cursor = self.source_edit.textCursor()

        if not cursor.hasSelection():
            cursor.insertText(f"{prefix}Text{suffix}")
            return

        start = cursor.selectionStart()
        end = cursor.selectionEnd()

        # must be made in 1 step to avoid flooding the history (do/undo)
        text = self.source_edit.toPlainText()
        cursor.insertText(prefix + text[start:end] + suffix)

    def heading(self):
        """Add header tag before selected text"""
        cursor = self.source_edit.textCursor()

        if not cursor.hasSelection():
            cursor.insertText("# Heading")
            return

        start = cursor.selectionStart()
        cursor.setPosition(start)
        cursor.insertText("# ")

    def unorder_list(self):
        """Add list tag before selected text"""
        cursor = self.source_edit.textCursor()

        if not cursor.hasSelection():
            cursor.insertText("- List item")
            return

        start = cursor.selectionStart()
        cursor.setPosition(start)
        cursor.insertText("- ")

    def quote(self):
        """Quote the selected text"""
        cursor = self.source_edit.textCursor()

        if not cursor.hasSelection():
            cursor.insertText("> text")
            return

        start = cursor.selectionStart()
        end = cursor.selectionEnd()

        # must be made in 1 step to avoid flooding the history (do/undo)
        text = self.source_edit.toPlainText()
        cursor.insertText("\n> %s\n" % text[start:end])

    def link(self):
        """Format selected text into URL link"""
        cursor = self.source_edit.textCursor()

        if not cursor.hasSelection():
            cursor.insertText("[text](url)")
            return

        start = cursor.selectionStart()
        end = cursor.selectionEnd()

        # must be made in 1 step to avoid flooding the history (do/undo)
        text = self.source_edit.toPlainText()
        cursor.insertText("[text](%s)" % text[start:end])

    def toPlainText(self):
        """Get source text from the current comment

        Used to save the comment in the database by variant_view plugin.
        """
        return self.source_edit.toPlainText()


if __name__ == "__main__":
    import sys
    from cutevariant.gui.ficon import setFontPath

    app = QApplication(sys.argv)

    setFontPath("../../assets/fonts/materialdesignicons-webfont.ttf")

    edit = MarkdownEditor()

    edit.show()

    app.exec_()<|MERGE_RESOLUTION|>--- conflicted
+++ resolved
@@ -52,20 +52,15 @@
         self.splitter = QSplitter(Qt.Horizontal)
         self.splitter.addWidget(self.source_edit)
 
-<<<<<<< HEAD
         if parse_version(pyside_version) >= parse_version("5.14"):
             # RichText in Markdown is supported starting PySide 5.14
             self.splitter.addWidget(self.rich_edit)
             self.rich_edit.setAcceptRichText(True)
             self.rich_edit.setAutoFormatting(QTextEdit.AutoAll)
+            self.rich_edit.setReadOnly(True)
 
             # Update preview with Markdown content
             self.source_edit.textChanged.connect(self.update_rich_text)
-=======
-        self.rich_edit.setAcceptRichText(True)
-        self.rich_edit.setAutoFormatting(QTextEdit.AutoAll)
-        self.rich_edit.setReadOnly(True)
->>>>>>> 55aa1c96
 
         # Setup toolbar
         self.toolbar = QToolBar()
