"""Plugin to show base changes chart based on the current query"""
# Standard imports
import itertools as it
from collections import Counter, defaultdict
from copy import copy, deepcopy
<<<<<<< HEAD
from logging import DEBUG
=======
>>>>>>> 3a95b297

# Qt imports
from PySide2.QtWidgets import QVBoxLayout
from PySide2.QtCore import Qt
from PySide2.QtGui import QPainter
from PySide2.QtCharts import QtCharts as charts

# Custom imports
from .plugin import QueryPluginWidget
from cutevariant.commons import logger, DEFAULT_SELECTION_NAME

LOGGER = logger()


class ChartQueryWidget(QueryPluginWidget):
    """Plugin to show charts based on the current query"""

    def __init__(self, parent=None):
        super().__init__(parent)
        self.setWindowTitle(self.tr("Charts"))

        self.view = charts.QChartView()

        layout = QVBoxLayout()
        layout.setContentsMargins(0, 0, 0, 0)
        layout.addWidget(self.view)

        self.setLayout(layout)
        self._query = None
        self.previous_filter = ""
        self.previous_selection = ""

    def on_init_query(self):
        """Overrided from AbstractQueryWidget"""
        pass

    def on_change_query(self):
        """Build a QBarSeries which displays base changes for the current variants
        in the query

        .. note:: Called when the VQL query is updated.

        .. TODO:: not optimal, this is running many time when other queryWidget changed
            Iterate over ALL variants... can be slow. Do I need asynchrone?

        """
        # BarSet: List of cccurrences of 1 alternative base in all snps for 1 reference base
        # => 4 values for each 4 bases of reference
        # => 4 barsets

        # QBarSet *set0 = new QBarSet("Jane");
        # *set0 << 1 << 2 << 3 << 4 << 5 << 6;
        # QBarSeries *series = new QBarSeries();
        # series->append(set0);

        # Do not redo the chart on if data is not changed...
        if (
            self.previous_filter == self.query.filter
            and self.previous_selection == self.query.selection
        ):
            LOGGER.debug(
                "ChartQueryWidget:on_change_query: Query filter didn't change => Do nothing!"
            )
            return

        self.previous_filter = self.query.filter
        self.previous_selection = self.query.selection

        # We don't want:
        # SELECT chr,pos,ref,alt,COUNT(variants.id) as 'children'
        # FROM variants
        # LEFT JOIN annotations ON annotations.variant_id = variants.id
        # WHERE ref IN ('A', 'T', 'G', C) AND alt IN ('A', 'T', 'G', C)
        # GROUP BY chr,pos,ref,alt

        # We just want:
        # SELECT re, alt, COUNT(*) FROM variants
        # WHERE ref IN ('A', 'T', 'G', C) AND alt IN ('A', 'T', 'G', C)
        # GROUP by ref, alt

        # AND we HAVE TO take care of current filters and selections;
        # so we will reset all fields except this ones; filter attribute
        # will be edited in place to add our new filters.

        query = copy(self.query)
        query.group_by = ("ref", "alt")
        query.order_by = None
        query.columns = ["ref", "alt", "COUNT(*)"]
        query.filter = deepcopy(self.query.filter)
        if query.selection == DEFAULT_SELECTION_NAME:
            # Explicitly query all variants
            query.selection = None
        # Example of filters:
        # filter: {'AND': [{'field': 'ref', 'operator': '=', 'value': 'G'},
        #                  {'field': 'ref', 'operator': 'IN', 'value': "('A', 'T', 'G', C)"}]}
        # filter: {'AND': [{'field': 'ref', 'operator': 'IN', 'value': "('A', 'T', 'G', 'C')"},
        #                  {'field': 'alt', 'operator': 'IN', 'value': "('A', 'T', 'G', 'C')"}]}
        # We want to add our filter in the top of filters:
        # - If there is no filters:
        # We add a new AND filter with our filters in its list.
        # - If AND operator is on TOP:
        # Just add our filters to the list of this operator.
        # - If OR operator is on TOP:
        # We have to encapsulate the whole tree of filter into a AND one;
        # so we add our filters to this new list just after the old OR filter.
        ATGC_filter = [
            {"field": "ref", "operator": "IN", "value": "('A', 'T', 'G', 'C')"},
            {"field": "alt", "operator": "IN", "value": "('A', 'T', 'G', 'C')"},
        ]

        # Avoid touching to original data since we don't do deepcopy (SQLite is not pickable)
        query.filter = deepcopy(query.filter)
        if not query.filter:
            # no filters: new AND filter
            query.filter["AND"] = ATGC_filter
        elif "AND" in query.filter:
            # AND operator on TOP: add our filters to it
            query.filter["AND"].extend(ATGC_filter)
        else:
            # OR operator on TOP: encapsulate the old filter into a AND one
            # and add our filters to this new list just after the old OR filter.
            query.filter = {"AND": [query.filter]}  # Old OR filter
            query.filter["AND"].extend(ATGC_filter)

        ## Data formatting
        # Raw variants:
        # {'ref': 'G', 'alt': 'T', 'COUNT(*)': 1}
        # Build  dict like:
        # {'G': Counter({'T': 3, 'A': 1}), 'C': ...}

        data = defaultdict(Counter)


        if LOGGER.getEffectiveLevel() == DEBUG:
            LOGGER.debug("ChartQueryWidget:on_change_query:: Custom query built:")
            import time
            start = time.time()

        # After the auto-parsing of filters by query.sql(), add manually:
        # - COUNT() function to columns
        # - GROUP BY command to query
        # We use RAW factory as tuples
        for ref, alt, value in query.conn.execute(
            query.sql(do_not_add_default_things=True)
        ):
            data[ref][alt] = value

        if LOGGER.getEffectiveLevel() == DEBUG:
            end_query = time.time()
            LOGGER.debug(
                "ChartQueryWidget:on_change_query:: number %s, query time %s",
                len(data), end_query - start
            )

        ## Create QBarSets
        references = ("A", "T", "G", "C")
        # alt bases as keys; barsets as values
        barsets = dict()

        # We iterate on data always in the same order (see references variable)
        # AA, AT, AG, AC, TA, ...
        max_value = 0
        for ref, alt in it.product(references, repeat=2):

            if alt not in barsets:
                # Init the barset for this alt base
                barset = charts.QBarSet(alt)
                barsets[alt] = barset
            else:
                barset = barsets[alt]

            # Get value and append it to the current barset
            # As it is a default dict with Counters; Missing bases have the value 0
            value = data[ref][alt]
            max_value = value if value > max_value else max_value
            # print("Append to %s, %s" % (alt, value))
            barset.append(value)

        ## Build Chart
        # Add barsets to QBarSeries
        bar_series = charts.QBarSeries()
        bar_series.append(tuple(barsets.values()))  # only takes list or tuple

        # Init chart, set title, turn on animations
        chart = charts.QChart()
        chart.addSeries(bar_series)
        chart.setTitle(self.tr("SNPs Base Changes"))
        chart.setAnimationOptions(charts.QChart.SeriesAnimations)

        # Add categories for x-axis
        axisX = charts.QBarCategoryAxis()
        axisX.append(references)
        chart.addAxis(axisX, Qt.AlignBottom)
        bar_series.attachAxis(axisX)

        # Add y-axis with the maximum value encountered
        axisY = charts.QValueAxis()
        axisY.setRange(0, max_value + 1)
        chart.addAxis(axisY, Qt.AlignLeft)
        bar_series.attachAxis(axisY)

        # Add legend
        chart.legend().setVisible(True)
        chart.legend().setAlignment(Qt.AlignBottom)

        # Add the chart to the view, turn on the antialiasing
        self.view.setChart(chart)
        self.view.setRenderHint(QPainter.Antialiasing)<|MERGE_RESOLUTION|>--- conflicted
+++ resolved
@@ -3,10 +3,7 @@
 import itertools as it
 from collections import Counter, defaultdict
 from copy import copy, deepcopy
-<<<<<<< HEAD
 from logging import DEBUG
-=======
->>>>>>> 3a95b297
 
 # Qt imports
 from PySide2.QtWidgets import QVBoxLayout
