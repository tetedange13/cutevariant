--- conflicted
+++ resolved
@@ -507,14 +507,10 @@
     # from all other values, including other NULLs.
     schema = ",".join(
         [
-<<<<<<< HEAD
+
             f'`{field["name"]}` {field["type"]} {field.get("constraint", "")}'
-            for field in fields if field["name"]
-=======
-            f'{field["name"]} {field["type"]} {field.get("constraint", "")}'
             for field in fields
             if field["name"]
->>>>>>> 93b8d5e9
         ]
     )
 
